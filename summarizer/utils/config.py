import os
import sys
import shutil
import inspect
import logging
import datetime
import torch
from torch.autograd import Variable
from torch.utils.tensorboard import SummaryWriter
sys.path.append(os.path.dirname(os.path.dirname(os.path.abspath(__file__))))
from summarizer.utils import parse_splits_filename
from summarizer.models.random import RandomModel
from summarizer.models.logistic import LogisticRegressionModel
from summarizer.models.vasnet import VASNetModel
from summarizer.models.transformer import TransformerModel
from summarizer.models.dsn import DSNModel
from summarizer.models.sumgan import SumGANModel


class HParameters:
    """Hyperparameters configuration class"""
    def __init__(self):
        """Place in init the default values"""
        self.use_cuda = False
        self.cuda_device = 0

        self.l2_req = 0.00001
        self.lr = 0.00005

        self.epochs = 100
        self.test_every_epochs = 2

        # Project root directory
        self.datasets = [
            "datasets/summarizer_dataset_summe_google_pool5.h5",
            "datasets/summarizer_dataset_tvsum_google_pool5.h5"]

        # Split files to be trained/tested on
        self.splits_files = [
            "splits/tvsum_splits.json",
            "splits/summe_splits.json"]

        # Default model
        self.model_class = LogisticRegressionModel

        # Test mode
        self.test = False
        self.weights_path = None
        self.weights_of_file = None

        # Dict containing extra parameters, possibly model-specific
        self.extra_params = None

        # Logger default level is INFO
        self.log_level = logging.INFO

    def load_from_args(self, args):
        # Any key from flags
        for key in args:
            val = args[key]
            if val is not None:
                if hasattr(self, key) and isinstance(getattr(self, key), list):
                    val = val.split(",")
                setattr(self, key, val)

        # Pick model
        if "model" in args:
            self.model_class = {
                "random": RandomModel,
                "logistic": LogisticRegressionModel,
                "vasnet": VASNetModel,
                "transformer": TransformerModel,
                "dsn": DSNModel,
                "sumgan": SumGANModel
            }.get(args["model"], LogisticRegressionModel)

        # Other dynamic properties
        self._init()

    def _init(self):
        # Experiment name, used as output directory
        log_dir = str(int(datetime.datetime.now().timestamp()))
        log_dir += "_" + self.model_class.__name__
        self.log_path = os.path.join("logs", log_dir)
        
        # Tensorboard
        self.writer = SummaryWriter(self.log_path)

        # Handle use_cuda flag
        if self.use_cuda == "default":
            self.use_cuda = torch.cuda.is_available()
        elif self.use_cuda == "yes":
            self.use_cuda = True
        else:
            self.use_cuda = False

        # List of splits by filename
        self.dataset_name_of_file = {}
        self.dataset_of_file = {}
        self.splits_of_file = {}
        for splits_file in self.splits_files:
            dataset_name, splits = parse_splits_filename(splits_file)
            self.dataset_name_of_file[splits_file] = dataset_name
            self.dataset_of_file[splits_file] = self.get_dataset_by_name(dataset_name).pop()
            self.splits_of_file[splits_file] = splits

        # Destination for weights and predictions on dataset
        self.weights_path = {}
        self.pred_path = {}
        for splits_file in self.splits_files:
            weights_file = f"{os.path.basename(splits_file)}.pth"
            self.weights_path[splits_file] = os.path.join(self.log_path, weights_file)
            pred_file = f"{os.path.basename(splits_file)}_preds.h5"
            self.pred_path[splits_file] = os.path.join(self.log_path, pred_file)

        # Check if test mode, path for weights is given
        if self.test:
            assert self.weights_path is not None, "No weights path given"
            self.weights_of_file = {}
            for splits_file in self.splits_files:
                splits_file_filename = os.path.basename(splits_file)
                self.weights_of_file[splits_file] = os.path.join(
                    self.weights_path, splits_file_filename + ".pth")
        else:
            # Create log path if does not exist
            os.makedirs(self.log_path, exist_ok=True)

        # Logger
        self.logger = logging.getLogger("summarizer")
        fmt = logging.Formatter("%(asctime)s::%(levelname)s: %(message)s", "%H:%M:%S")
        ch = logging.StreamHandler()
        fh = logging.FileHandler(os.path.join(self.log_path, "train.log"))
        ch.setFormatter(fmt)
        fh.setFormatter(fmt)
        self.logger.addHandler(ch)
        self.logger.addHandler(fh)
        self.logger.setLevel(getattr(logging, self.log_level.upper()))

        # Save model file into log directory
        src = inspect.getfile(self.model_class)
        dst = os.path.join(self.log_path, os.path.basename(src))
        shutil.copyfile(src, dst)

    def get_dataset_by_name(self, dataset_name):
        for d in self.datasets:
            if dataset_name in d:
                return [d]
        return None

    def __str__(self):
        """Nicely lists hyperparameters when object is printed"""
<<<<<<< HEAD
        vars = ["use_cuda", "cuda_device", "log_level", "agg",
                "l2_req", "lr", "epochs",
=======
        vars = ["use_cuda", "cuda_device", "log_level",
                "l2_req", "lr", "epochs_max",
>>>>>>> 191f5bd6
                "log_path", "splits_files", "extra_params"]
        info_str = ""
        for i, var in enumerate(vars):
            val = getattr(self, var)
            if isinstance(val, Variable):
                val = val.data.cpu().numpy().tolist()[0]
            info_str += "["+str(i)+"] "+var+": "+str(val)
            info_str += "\n" if i < len(vars)-1 else ""

        return info_str

    def get_full_hps_dict(self):
        """Returns the list of hyperparameters as a flat dict"""
        vars = ["l2_req", "lr", "epochs"]

        hps = {}
        for i, var in enumerate(vars):
            val = getattr(self, var)
            if isinstance(val, Variable):
                val = val.data.cpu().numpy().tolist()[0]
            hps[var] = val

        return hps

if __name__ == "__main__":
    # Check default values
    hps = HParameters()
    print(hps)
    # Check update with args works well
    args = {
        "root": "root_dir",
        "datasets": "set1,set2,set3",
        "splits": "split1, split2",
        "new_param_float": 1.23456
    }
    hps.load_from_args(args)
    print(hps)<|MERGE_RESOLUTION|>--- conflicted
+++ resolved
@@ -149,13 +149,8 @@
 
     def __str__(self):
         """Nicely lists hyperparameters when object is printed"""
-<<<<<<< HEAD
-        vars = ["use_cuda", "cuda_device", "log_level", "agg",
+        vars = ["use_cuda", "cuda_device", "log_level",
                 "l2_req", "lr", "epochs",
-=======
-        vars = ["use_cuda", "cuda_device", "log_level",
-                "l2_req", "lr", "epochs_max",
->>>>>>> 191f5bd6
                 "log_path", "splits_files", "extra_params"]
         info_str = ""
         for i, var in enumerate(vars):
