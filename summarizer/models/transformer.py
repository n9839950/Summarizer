import os
import sys
import random
import h5py
import numpy as np
import torch
import torch.nn as nn
import torch.nn.init as init
sys.path.append(os.path.dirname(os.path.dirname(os.path.dirname(os.path.abspath(__file__)))))
from summarizer.models import Model

"""
Attention Is All You Need
https://arxiv.org/abs/1706.03762
https://pytorch.org/docs/stable/_modules/torch/nn/modules/transformer.html#TransformerEncoder
"""

class Transformer(nn.Module):
    def __init__(self, feature_dim=1024, encoder_layers=6, attention_heads=8, more_residuals=False, max_length=None, pos_embed="simple", epsilon=1e-5, weight_init=None):
        super(Transformer, self).__init__()

        # feature dimension that is the the dimensionality of the key, query and value vectors
        # as well as the hidden dimension for the FF layers
        self.feature_dim = feature_dim

        # Optional positional embeddings
        self.max_length = max_length
        if self.max_length:
            self.pos_embed_type = pos_embed

            if self.pos_embed_type == "simple":
                self.pos_embed = torch.nn.Embedding(self.max_length, self.feature_dim)
            elif self.pos_embed_type == "attention":
                self.pos_embed = torch.zeros(self.max_length, self.feature_dim)
                for pos in np.arange(self.max_length):
                    for i in np.arange(0, self.feature_dim, 2):
                        self.pos_embed[pos, i] = np.sin(pos / (10000 ** ((2 * i)/self.feature_dim)))
                        self.pos_embed[pos, i + 1] = np.cos(pos / (10000 ** ((2 * (i + 1))/self.feature_dim)))
            else:
                self.max_length = None

        # Optional: Add a residual connection between before/after the Encoder layers
        self.more_residuals = more_residuals

        # Common steps
        self.dropout = nn.Dropout(0.5)
        self.layer_norm = torch.nn.LayerNorm(self.feature_dim, epsilon)

        self.transformer_encoder_layer = nn.TransformerEncoderLayer(d_model=feature_dim, nhead=attention_heads, dim_feedforward=self.feature_dim, dropout=0.1, activation='relu')
        self.transformer_encoder = nn.TransformerEncoder(encoder_layer=self.transformer_encoder_layer, num_layers=encoder_layers, norm=self.layer_norm)

        self.k1 = nn.Linear(in_features=self.feature_dim, out_features=self.feature_dim)
        self.k2 = nn.Linear(in_features=self.feature_dim, out_features=1)
        self.sigmoid = nn.Sigmoid()
        self.relu = nn.ReLU()

        # Weights initialization
        if weight_init:
            if weight_init.lower() in ["he", "kaiming"]:
                for i in np.arange(self.transformer_encoder.num_layers):
                    init.kaiming_uniform_(self.transformer_encoder.layers[i].linear1.weight)
                    init.kaiming_uniform_(self.transformer_encoder.layers[i].linear2.weight)
                init.kaiming_uniform_(self.k1.weight)
                init.kaiming_uniform_(self.k2.weight)
            elif weight_init.lower() == "xavier":
                for i in np.arange(self.transformer_encoder.num_layers):
                    init.xavier_uniform_(self.transformer_encoder.layers[i].linear1.weight)
                    init.xavier_uniform_(self.transformer_encoder.layers[i].linear2.weight)
                init.xavier_uniform_(self.k1.weight)
                init.xavier_uniform_(self.k2.weight)

    def forward(self, x):
        batch_size, seq_len, feature_dim = x.shape

        if self.max_length is not None:
            assert self.max_length >= seq_len
            if self.pos_embed_type == "simple":
                pos_tensor = torch.arange(seq_len).repeat(1, batch_size).view([batch_size, seq_len]).to(x.device)
                x += self.pos_embed(pos_tensor)
            elif self.pos_embed_type == "attention":
                x += self.pos_embed[:seq_len, :].repeat(1, batch_size).view(batch_size, seq_len, feature_dim).to(x.device)

        encoder_out = self.transformer_encoder.forward(x)
        
        if self.more_residuals:
            encoder_out += x

        y = self.k1(encoder_out)
        y = self.relu(y)
        y = self.dropout(y)
        y = self.layer_norm(y)
        y = self.k2(y)
        y = self.sigmoid(y)
        y = y.view(batch_size, -1)

        return y


class TransformerModel(Model):
    def _init_model(self):
        model = Transformer(
            encoder_layers=int(self.hps.extra_params.get("encoder_layers", 6)),
            attention_heads=int(self.hps.extra_params.get("attention_heads", 8)),
            more_residuals=self.hps.extra_params.get("more_residuals", False),
            max_length=int(self.hps.extra_params["max_pos"]) if "max_pos" in self.hps.extra_params else None,
            pos_embed=self.hps.extra_params.get("pos_embed", "simple"),
            epsilon=float(self.hps.extra_params.get("epsilon", 1e-5)), 
            weight_init=self.hps.extra_params.get("weight_init", None)
        )

        cuda_device = self.hps.cuda_device
        if self.hps.use_cuda:
            self.log.info(f"Setting CUDA device: {cuda_device}")
            torch.cuda.set_device(cuda_device)
        if self.hps.use_cuda:
            model.cuda()
        return model

    def train(self, fold):
        self.model.train()
        train_keys, _ = self._get_train_test_keys(fold)

        criterion = nn.MSELoss()
        if self.hps.use_cuda:
            criterion = criterion.cuda()

        parameters = filter(lambda p: p.requires_grad, self.model.parameters())
        self.optimizer = torch.optim.Adam(parameters, lr=self.hps.lr, weight_decay=self.hps.l2_req)

        # To record performances of the best epoch
        best_corr, best_f_score = 0.0, 0.0

        # For each epoch
        for epoch in range(self.hps.epochs_max):
            train_avg_loss = []
            random.shuffle(train_keys)

            # For each training video
            for key in train_keys:
                dataset = self.dataset[key]
                seq = dataset['features'][...]
                seq = torch.from_numpy(seq).unsqueeze(0)
                target = dataset['gtscore'][...]
                target = torch.from_numpy(target).unsqueeze(0)

                # Normalize frame scores
                target -= target.min()
                target /= target.max()

                if self.hps.use_cuda:
                    seq, target = seq.cuda(), target.cuda()

                y = self.model(seq)

                loss = criterion(y, target)
                self.optimizer.zero_grad()
                loss.backward()
                self.optimizer.step()
                train_avg_loss.append(float(loss))

            # Average training loss value of epoch
            train_avg_loss = np.mean(np.array(train_avg_loss))
            self.log.info("Epoch: {0:6}    Train loss: {1:.05f}".format(
                str(epoch+1)+"/"+str(self.hps.epochs_max), train_avg_loss))
            self.hps.writer.add_scalar('{}/Fold_{}/Train/Loss'.format(self.dataset_name, fold+1), train_avg_loss, epoch)

            # Evaluate performances on test keys
            if epoch % self.hps.test_every_epochs == 0:
                corr, f_score = self.test(fold)
                self.model.train()
                self.hps.writer.add_scalar('{}/Fold_{}/Test/Correlation'.format(self.dataset_name, fold+1), corr, epoch)
                self.hps.writer.add_scalar('{}/Fold_{}/Test/F-score'.format(self.dataset_name, fold+1), f_score, epoch)
                if f_score > best_f_score:
                    best_f_score = f_score
                if corr > best_corr:
                    best_corr = corr
                    self.best_weights = self.model.state_dict()

        return best_corr, best_f_score

<<<<<<< HEAD
    def test(self, fold):
        self.model.eval()
        _, test_keys = self._get_train_test_keys(fold)
        summary = {}
        with torch.no_grad():
            for key in test_keys:
                seq = self.dataset[key]['features'][...]
                seq = torch.from_numpy(seq).unsqueeze(0)

                if self.hps.use_cuda:
                    seq = seq.cuda()

                y = self.model(seq)
                summary[key] = y[0].detach().cpu().numpy()

        corr = self._eval_scores(summary, test_keys)
        f_score = self._eval_summary(summary, test_keys)
        return corr, f_score

=======
>>>>>>> b83635f0

if __name__ == "__main__":
    model = Transformer()
    print("Trainable parameters in model:", sum([_.numel() for _ in model.parameters() if _.requires_grad]))

    print()
    print("Possible flags for Transformer:")
    print("encoder_layers: an integer describing the number of encoder layers to use in the transformer. Default=6")
    print("encoder_layers: an integer describing the number of attention heads to use in the transformer. Default=8")
    print("max_pos: an integer describing the maximum length of a sequence (e.g. the number of frames in each video). Specify to use positional encodings. Default=None")
    print("more_residuals. Specify to add a residual connection between before and after the encoder layers. Default=False")
    print("max_pos: an integer describing the maximum length of a sequence (e.g. the number of frames in each video). Specify to use positional encodings. Default=None")
    print("pos_embed: \"simple\" or \"attention\". Whether to use simple (embedding of the position of the image in sequence) or attention-based cos-sin positional encodings. Specify `max_pos` to use positional encodings. Default=simple")
    print("epsilon: a float added to the denominator for numerical stability when performing layer normalization. Default=1e-5")
    print("weight_init: \"xavier\" or \"he\"/\"kaiming\". Whether to use Xavier weight initialization, Kaiming initialization, or none. Default=None")

    x = torch.randn(10, 3, 1024)
    y = model(x)
    assert x.shape[0] == y.shape[0]
    assert x.shape[1] == y.shape[1]<|MERGE_RESOLUTION|>--- conflicted
+++ resolved
@@ -178,28 +178,6 @@
 
         return best_corr, best_f_score
 
-<<<<<<< HEAD
-    def test(self, fold):
-        self.model.eval()
-        _, test_keys = self._get_train_test_keys(fold)
-        summary = {}
-        with torch.no_grad():
-            for key in test_keys:
-                seq = self.dataset[key]['features'][...]
-                seq = torch.from_numpy(seq).unsqueeze(0)
-
-                if self.hps.use_cuda:
-                    seq = seq.cuda()
-
-                y = self.model(seq)
-                summary[key] = y[0].detach().cpu().numpy()
-
-        corr = self._eval_scores(summary, test_keys)
-        f_score = self._eval_summary(summary, test_keys)
-        return corr, f_score
-
-=======
->>>>>>> b83635f0
 
 if __name__ == "__main__":
     model = Transformer()
